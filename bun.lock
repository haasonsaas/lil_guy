--- conflicted
+++ resolved
@@ -27,13 +27,8 @@
         "@radix-ui/react-slider": "^1.2.0",
         "@radix-ui/react-slot": "^1.2.0",
         "@radix-ui/react-switch": "^1.1.0",
-<<<<<<< HEAD
         "@radix-ui/react-tabs": "^1.1.0",
         "@radix-ui/react-toast": "^1.2.13",
-=======
-        "@radix-ui/react-tabs": "^1.1.11",
-        "@radix-ui/react-toast": "^1.2.11",
->>>>>>> 667f5e95
         "@radix-ui/react-toggle": "^1.1.0",
         "@radix-ui/react-toggle-group": "^1.1.0",
         "@radix-ui/react-tooltip": "^1.1.4",
