# CLAUDE.md

This file provides guidance to Claude Code (claude.ai/code) when working with code in this repository.

## Development Commands

### Core Development
```bash
bun run dev              # Start development server (localhost:8080)
bun run build            # Production build
bun run build:dev        # Development build
bun run lint             # ESLint with TypeScript support
bun run typecheck        # TypeScript type checking
bun run preview          # Preview production build
```

### Blog Content Management
```bash
bun run new-post "Title" [-d] [-D "desc"] [-t tag1] [-t tag2]  # Create new blog post
bun run search "keyword" [-c] [-t] [--title] [-l N]            # Search blog content
bun run publish "post title" [-c] [-p]                         # Convert draft to published
bun run generate-blog-images                                   # Generate social media images for all posts
bun run watch:images                                           # Watch for new posts and auto-generate images
```

### Quality Assurance & Linting
```bash
bun run lint             # ESLint with TypeScript support
bun run lint:md          # Markdown linting with markdownlint-cli2
bun run spell            # Spell checking with cspell (custom dictionary)
bun run check:links      # Validate all links in markdown files
```

### Analytics & Monitoring
```bash
bun scripts/agent-report.ts [-p 7d|14d|30d] [-f table|json|markdown]     # AI agent usage analytics
bun scripts/seo-audit.ts [-u URL] [-f table|json|markdown] [-d basic|comprehensive]  # SEO health audit
bun run stats [-p 7d|30d|90d|365d|all] [-f table|json|markdown]         # Personal writing statistics
bun run drafts [-s score|age|words|priority] [-f table|json|markdown]   # Analyze draft posts for completion
bun run ideas [-n 10] [-t sequel|deep-dive|practical-guide] [-f table|json|markdown]  # Generate content ideas
bun run momentum [-q] [-f table|minimal|json]                           # Writing momentum tracker with motivational nudges

# Personal productivity utilities use shared libraries in scripts/lib/ for consistency
```

### Deployment & DevOps
```bash
bun run check:deploy         # Validate deployment readiness (CF Pages limits, env vars, etc.)
bun run preview:cf           # Preview build using Wrangler (matches CF Pages environment)
bun run setup:secrets        # Manage GitHub secrets for CI/CD (--check, --interactive)
```

### Git Workflow

When creating pull requests, use the `gh` CLI. For example:

`gh pr create --title "feat: add new feature" --body "This PR adds a new feature that does x, y, and z."`

<<<<<<< HEAD
=======
### Blog Post Creation Workflow

When asked to write a new blog post on a given topic, the agent should follow these steps:

1.  **Create the Draft:** Use the `gemini:new-draft "topic"` command to generate a structured outline, title, and tags.
2.  **Read the Draft:** Use the `read_file` tool to read the content of the newly created draft file.
3.  **Write the Full Post:** Based on the outline and topic, write a complete blog post, adhering to the style guidelines.
4.  **Save the Post:** Use the `write_file` tool to save the full content back to the markdown file.
5.  **Create a Branch:** Use `git checkout -b feat/blog-post-<slug>` to create a new branch for the post.
6.  **Commit the Changes:** Use `git add` and `git commit` to commit the new post with a conventional commit message (e.g., `feat: add blog post on 'topic'`).
7.  **Push to Remote:** Use `git push` to push the new branch to the remote repository.
8.  **Open a Pull Request:** Use the `gh pr create` command to open a new pull request for review.

>>>>>>> d5812373
### `gemini:write-blog-post "topic"`

**Action:** Researches a given topic, creates a new, well-structured blog post draft, and then writes the blog post.

*   **Workflow:**
    1.  Uses the `gemini:new-draft` command to create a new blog post draft.
    2.  Reads the content of the newly created draft.
    3.  Uses the Google AI API to write the blog post based on the draft's outline.
    4.  Writes the generated content back to the file.
    5.  Creates a new branch, commits the changes, and creates a pull request.

*   **Example:** `gemini:write-blog-post "The Orchestration Dance: Lessons from Working with Multiple AI Agents"`

## Architecture Overview

### Blog System
This is a **file-based blog** where markdown files in `src/posts/` are automatically processed into blog posts. The system includes:

- **Markdown Processing**: Custom Vite plugin (`vite-markdown-plugin.ts`) parses YAML frontmatter and content
- **Automated Image Generation**: `vite-blog-images-plugin.ts` creates social media images (1200x630, 1200x400, 800x384) for each post
- **Content Loading**: Uses Vite's `import.meta.glob` to dynamically load all markdown files at build time

### Key Files
- `src/utils/blog/postUtils.ts` - Core blog post processing logic
- `src/utils/blogImageGenerator.ts` - SVG-to-PNG image generation using Sharp
- `src/components/MarkdownRenderer.tsx` - Secure markdown rendering with syntax highlighting

### Component System
Built on **shadcn/ui** with 40+ components in `src/components/ui/`. Uses:
- **Theming**: CSS custom properties supporting light/dark/sepia themes
- **Styling**: Tailwind CSS with `@tailwindcss/typography` for markdown content
- **State**: React Query for server state, Context providers for global state

### Deployment Architecture
Deployed on **Cloudflare Pages** with full GitHub Actions CI/CD:

**GitHub Actions Workflows:**
- `deploy-preview.yml` - Preview deployments for every PR with status comments
- `deploy-production.yml` - Production deployments with cache purging
- `quality-checks.yml` - TypeScript, ESLint, security scanning, bundle size monitoring
- `cleanup-previews.yml` - Automatic cleanup when PRs are closed

**Cloudflare Integration:**
- **Serverless Functions**: `functions/subscribe.ts` for email subscriptions with rate limiting
- **KV Storage**: Two namespaces for subscribers and rate limiting  
- **Security Headers**: Comprehensive headers via `functions/_headers.ts`
- **Preview Environments**: Unique URLs for every PR branch
- **Cache Management**: Automatic purging on production deployments

## Content Creation Workflow

### Creating New Posts (Recommended)
```bash
# Create a new blog post with CLI (recommended)
bun run new-post "Your Amazing Post Title" \
  -D "A compelling description for SEO" \
  -t developer-experience -t blogging -t productivity

# This automatically:
# - Generates URL-friendly slug
# - Creates properly formatted frontmatter  
# - Opens file in your editor
# - Creates as draft by default (add -d false to publish immediately)
```

### Manual Post Creation
1. Create new `.md` file in `src/posts/`
2. Add frontmatter:
   ```yaml
   ---
   author: "Jonathan Haas"
   pubDate: "2024-01-01"
   title: "Your Post Title"
   description: "Brief description (150-160 chars for SEO)"
   featured: false
   draft: true
   tags: ["tag1", "tag2"]
   ---
   ```
3. Write markdown content
4. Social media images auto-generate on save

### Publishing Workflow
```bash
# Search for draft posts
bun run search "keyword" -t

# Convert draft to published
bun run publish "post title" -c -p  # -c commits, -p pushes to trigger deployment
```

## Existing Features (DO NOT SUGGEST THESE)

### Core Blog Features ✅ IMPLEMENTED
- **Search Functionality**: Full-text search across all blog posts with fuzzy matching
- **Analytics**: Cloudflare Web Analytics with comprehensive event tracking (page views, reading completion, social shares)
- **SEO**: Complete structured data (JSON-LD), XML sitemaps (216 URLs), meta tags, and validation tools
- **Related Posts**: Tag-based similarity algorithm using Jaccard similarity scoring
- **Reading Time**: Dynamic calculation (200 WPM) with word count, excludes code blocks
- **Social Sharing**: Twitter, LinkedIn, Hacker News + Web Share API with analytics tracking
- **Code Copy Buttons**: Hover-to-show copy buttons on all code blocks with language labels
- **Table of Contents**: Auto-generated TOC with active section highlighting
- **Reading Progress**: Enhanced progress bar with gradient, animations, and percentage indicator
- **Lazy Image Loading**: Intersection Observer with SVG placeholders and error handling
- **Print Optimization**: Comprehensive print stylesheet removing nav/interactive elements

### Performance & Optimization ✅ IMPLEMENTED  
- **Bundle Optimization**: Sophisticated code splitting with manual chunks (vendor-react, vendor-ui, blog-utils, etc.)
- **Tree Shaking**: Enabled via Vite build configuration
- **Image Generation**: Automated social media images (1200x630, 800x384) for all posts
- **Content Validation**: SEO validation + frontmatter validation with scoring system

### Email & Subscriptions ⚠️ PARTIALLY WORKING
- **Email Automation**: Subscription system with welcome series (deployment configuration needs fixing)

### Missing Features (VALID TO SUGGEST)
- **Service Worker**: Offline reading and caching (not implemented)
- **Post Series Navigation**: Multi-part content navigation (not implemented) 
- **Bookmark/Favorites**: Local storage favorites system (not implemented)
- **Modern Image Formats**: WebP/AVIF conversion (lazy loading exists, format optimization missing)
- **Core Web Vitals**: Performance monitoring beyond basic analytics (partially implemented)
- **Interactive Demos**: Embedded React components for calculators, simulators, and visualizations (not implemented)

## Important Conventions

### File Structure
- Blog posts: `src/posts/*.md`
- Pages: `src/pages/*.tsx` 
- Components: `src/components/` (reusable) and `src/components/ui/` (shadcn)
- Utils: `src/utils/` and `src/utils/blog/` for blog-specific utilities

### Build Process
- **Vite**: Custom plugins handle markdown processing and image generation
- **TypeScript**: Strict typing with custom type definitions in `src/types/`
- **Bun**: Required runtime (>=1.0.0) for package management and scripts

### Email Subscription System
The `functions/subscribe.ts` endpoint handles newsletter signups:
- Integrates with Resend API for email notifications
- Rate limited to 5 requests/hour per IP via Cloudflare KV
- Validates email addresses and prevents duplicates

### Image Generation
Automated blog image generation runs on:
- Development file changes (via Vite plugin)
- Manual execution (`bun run generate-blog-images`)
- Generates 3 sizes for different social media platforms
- Uses SVG templates converted to PNG with Sharp

### Interactive Components & Demos

#### Quick Start
```bash
# Generate a new interactive component with boilerplate
bun run new-interactive ComponentName -n "Display Name" -d "Description"

# Example:
bun run new-interactive ROICalculator -n "ROI Calculator" -d "Calculate return on investment"
```

#### Component Structure Pattern
All interactive components should follow this pattern:
1. **Multiple Tabs**: Setup → Analysis → Insights/Results
2. **Real-time Calculations**: Use `useMemo` for derived state
3. **Visual Feedback**: Charts, progress bars, or metric cards
4. **Educational Value**: Include insights, recommendations, or explanations
5. **Business Context**: Connect to real-world scenarios

#### VS Code Snippets Available
- `icstate` - Interactive component state setup
- `ictab` - Add a new tab section
- `icmetric` - Create a metric display
- `icslider` - Add a slider input
- `icchart` - Add a chart visualization

When creating blog posts, consider adding **interactive demos** to enhance engagement:

**Types of Interactive Demos to Create:**
- **SaaS Metrics Calculators**: Unit economics, LTV/CAC, growth projections
- **Technical Visualizations**: Algorithm demos, performance comparisons, architectural diagrams
- **Business Simulations**: Pricing strategy, A/B testing results, market scenarios
- **Product Demos**: Feature workflows, user experience flows, decision trees

**Implementation Guidelines:**
- Create React components in `src/components/` following existing patterns
- Register new components in `MarkdownRenderer.tsx` component registry
- Embed using custom tags: `<component-name prop="value" />`
- Keep demos focused and lightweight (avoid complex state management)
- Ensure demos work across devices and are accessible
- Include fallback text for non-JS environments

**Best Practices:**
- Match demos to post content (unit economics post = calculator demo)
- Use interactive elements that directly illustrate the concepts being discussed
- Provide clear value - demos should enhance understanding, not just be flashy
- Consider mobile responsiveness and touch interactions
- Add loading states and error handling

## Developer Experience Features

### VS Code Integration
- **Workspace Settings**: Optimized for markdown editing with spell check, formatting
- **Code Snippets**: 15+ blog-specific snippets (`blog-front`, `blog-code`, `blog-section`, etc.)
- **Extensions**: Recommended extensions auto-suggested for optimal experience

### Content Tools
- **Search**: Fuzzy search across all posts with relevance scoring and colored output
- **Validation**: Real-time frontmatter validation with helpful error messages and suggestions
- **Hot Reload**: Instant preview updates when editing markdown files

### Quality Assurance & Pre-commit Automation
- **Frontmatter Validation**: Catches common errors (missing fields, wrong types, typos)
- **Bundle Size Monitoring**: Automated checks for Cloudflare Pages limits (25MB)
- **Security Scanning**: Prevents committing API keys and checks dependencies
- **RSS Generation**: Automatic feed updates with deployment validation
- **Markdown Linting**: Consistent formatting and structure validation
- **Spell Checking**: Custom dictionary with 100+ technical terms and proper names
- **Link Validation**: Background checking for broken external links
- **Image Optimization**: Warnings for large files (>1MB) with optimization suggestions

### Local Development
- **HMR**: Hot module replacement for markdown files
- **Preview Matching Production**: `bun run preview:cf` uses Wrangler for exact CF Pages environment
- **Deployment Health Checks**: Pre-deployment validation of build size, functions, env vars

## Important Debugging Principles
- NEVER skip steps when diagnosing build or runtime issues
- ALWAYS investigate the root cause thoroughly rather than working around problems
- When build fails, examine the specific error messages and fix the underlying issue
- Don't use timeout commands or other shortcuts to avoid debugging - this is laziness
- Properly diagnose esbuild service errors, dependency issues, and configuration problems
- Clean reinstalls (rm -rf node_modules && bun install) often resolve service communication issues

## Content Protection and Destructive Action Guidelines

### CRITICAL: Content Preservation Rules
- **NEVER delete user content without explicit permission** - blog posts, code, configuration files are valuable work
- When user expresses frustration with technical issues, fix the problem, don't eliminate the content
- Distinguish between "I'm frustrated with this bug" vs "I want to delete this thing"
- Always preserve user work - treat all content as irreplaceable

### Before Any Destructive Action, Ask:
1. **What is the user's actual goal?** (Usually fixing a problem, not removing content)
2. **What would they lose if I do this?** (Hours of work, valuable content, configuration)
3. **Did they explicitly ask for this specific action?** (Must be clear and direct)
4. **Are there less destructive alternatives?** (Always try fixes before removal)

### When Users Express Frustration:
- **"I don't care anymore"** usually means "I'm tired of debugging" NOT "destroy my work"
- **"It's still broken"** means try different approaches, not give up and delete
- **"This isn't working"** means investigate root cause, not eliminate the thing
- Offer multiple solutions and alternatives before suggesting removal

### Required Confirmations for Destructive Actions:
- Deleting files: Get explicit "delete this file" or "remove this content"
- Removing features: Get clear confirmation they want functionality removed
- Reverting changes: Only if specifically requested
- State exactly what will be lost before taking action

### Reward Hacking Prevention:
- Don't optimize for making error messages disappear
- Don't treat "no errors" as success if functionality is lost
- The goal is working solutions, not eliminated problems
- Always consider what the user actually wants to achieve

## Blog Writing Style Guidelines

When creating or editing blog posts for Jonathan Haas, follow these specific style guidelines based on analysis of existing posts:

### Voice and Tone
- **Direct and conversational**: Address the reader as "you" throughout
- **Confident and authoritative**: Make bold statements backed by experience
- **Slightly irreverent**: Challenge conventional wisdom when appropriate
- **Practical over theoretical**: Focus on real-world application, not abstract concepts
- **No-nonsense approach**: Get straight to the point without unnecessary preamble

### Content Structure

#### Introductions
- Start with a **hook**: Personal anecdote, bold claim, or provocative statement
- **Problem-first approach**: Identify the pain point before offering solutions
- **Immediate value proposition**: Tell readers what they'll learn upfront
- Create **tension**: Set up contrast between common belief and reality

#### Body Content
- **Short paragraphs**: 2-4 sentences maximum, single-idea focus
- **Varied sentence rhythm**: Mix short, punchy sentences with longer explanatory ones
- **Strategic fragments**: Use incomplete sentences for emphasis
- **Visual breathing room**: Use spacing effectively between ideas

#### Transitions
- Use **rhetorical questions** to move between sections
- **Clear section headers**: ## for main sections, ### for subsections
- **Summary statements**: Wrap up one idea before moving to the next
- Ensure **logical flow**: Each section builds on the previous one

### Writing Patterns

#### Language Characteristics
- **Active voice** predominant
- **Present tense** for immediacy
- **Contractions** for conversational feel (don't, isn't, you'll)
- **Imperative mood** for advice ("Start shipping. Start learning.")

#### Examples and Evidence
- **Concrete scenarios**: "Scenario A vs Scenario B" comparisons
- **Specific numbers**: Use exact metrics and timeframes
- **Real-world references**: Draw from actual developer experiences
- **Physics/science metaphors**: When explaining abstract concepts

#### Code Integration
- **Context first**: Explain why the code matters before showing it
- **Minimal examples**: Show just enough code to make the point
- **Before/after patterns**: "Instead of X, do Y" structure
- **Practical focus**: Code that readers might actually encounter

### Formatting Preferences
- **Bold** for emphasis on key phrases and important concepts
- *Italics* for subtle emphasis or voice modulation
- Numbered lists for processes or steps
- Bullet points for characteristics or examples
- Block quotes for important principles or standout ideas

### Emotional Intelligence
- **Acknowledge challenges**: Validate reader's frustrations first
- **Show empathy**: "I've been there" without being condescending
- **Balance criticism**: Always provide constructive alternatives
- **Encourage action**: End sections with clear next steps

### Call-to-Action Patterns
- **Soft CTAs**: "I'd love to hear how you've approached it"
- **Action-oriented conclusions**: Provide clear next steps
- **Encourage reflection**: Ask readers to think about their own situation
- **Community building**: Invite dialogue and shared experiences

### What to Avoid
- Long, academic paragraphs
- Excessive jargon without context
- Theoretical discussions without practical application
- Hedge words ("maybe", "perhaps", "might consider")
- Passive voice unless absolutely necessary
- Over-explaining simple concepts
- Unnecessary apologies or qualifiers

### Example Opening Pattern
```
I've [personal experience that sets up the problem].

[Bold statement that challenges conventional wisdom.]

[What the reader will learn/gain from this post.]
```

### Example Closing Pattern
```
[Summary of key insight]

[Clear action step]

[Soft invitation for engagement]
```<|MERGE_RESOLUTION|>--- conflicted
+++ resolved
@@ -56,8 +56,6 @@
 
 `gh pr create --title "feat: add new feature" --body "This PR adds a new feature that does x, y, and z."`
 
-<<<<<<< HEAD
-=======
 ### Blog Post Creation Workflow
 
 When asked to write a new blog post on a given topic, the agent should follow these steps:
@@ -71,7 +69,6 @@
 7.  **Push to Remote:** Use `git push` to push the new branch to the remote repository.
 8.  **Open a Pull Request:** Use the `gh pr create` command to open a new pull request for review.
 
->>>>>>> d5812373
 ### `gemini:write-blog-post "topic"`
 
 **Action:** Researches a given topic, creates a new, well-structured blog post draft, and then writes the blog post.
